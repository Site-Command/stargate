--- conflicted
+++ resolved
@@ -132,6 +132,7 @@
         <module>health-checker</module>
         <module>config-store-api</module>
         <module>config-store-yaml</module>
+        <module>producer-kafka</module>
         <!-- testing last -->
         <module>testing</module>
       </modules>
@@ -156,12 +157,9 @@
         <module>authentication</module>
         <module>auth-table-based-service</module>
         <module>health-checker</module>
-<<<<<<< HEAD
-		<module>producer-kafka</module>
-=======
         <module>config-store-api</module>
         <module>config-store-yaml</module>
->>>>>>> 7610bb1b
+        <module>producer-kafka</module>
         <!-- testing last -->
         <module>testing</module>
       </modules>
