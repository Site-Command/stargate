--- conflicted
+++ resolved
@@ -15,11 +15,6 @@
  */
 package io.stargate.db.datastore;
 
-<<<<<<< HEAD
-import io.stargate.db.AuthenticatedUser;
-import io.stargate.db.ClientInfo;
-=======
->>>>>>> d6d40500
 import io.stargate.db.Persistence;
 import io.stargate.db.query.AsyncQueryExecutor;
 import io.stargate.db.query.BoundQuery;
@@ -38,115 +33,6 @@
  */
 public interface DataStore extends AsyncQueryExecutor {
 
-<<<<<<< HEAD
-  /**
-   * Creates a new DataStore using the provided connection for querying and with the provided
-   * default parameters.
-   *
-   * @param connection the persistence connection to use for querying.
-   * @param options the options for the create data store.
-   * @return the created store.
-   */
-  static DataStore create(Persistence.Connection connection, @Nonnull DataStoreOptions options) {
-    Objects.requireNonNull(options);
-    return new PersistenceBackedDataStore(connection, options);
-  }
-
-  /**
-   * Creates a new DataStore on top of the provided persistence. If a username is provided then a
-   * {@link ClientInfo} will be passed to {@link
-   * Persistence#newConnection(io.stargate.db.ClientInfo)} causing the new connection to have an
-   * external ClientState thus causing authorization to be performed if enabled.
-   *
-   * @param persistence the persistence to use for querying (this method effectively creates a new
-   *     {@link Persistence.Connection} underneath).
-   * @param userName the user name to login for this store. For convenience, if it is {@code null}
-   *     or the empty string, no login attempt is performed (so no authentication must be setup).
-   * @param isFromExternalAuth Whether the request was authenticated using internal Cassandra/DSE
-   *     auth mechanisms or used an external source.
-   * @param options the options for the create data store.
-   * @param clientInfo the ClientInfo to be used for creating a connection.
-   * @return the created store.
-   */
-  static DataStore create(
-      Persistence persistence,
-      @Nullable String userName,
-      boolean isFromExternalAuth,
-      @Nonnull DataStoreOptions options,
-      @Nullable ClientInfo clientInfo) {
-    Persistence.Connection connection = persistence.newConnection();
-    if (clientInfo != null) {
-      connection = persistence.newConnection(clientInfo);
-    }
-
-    if (!isFromExternalAuth) {
-      connection.login(AuthenticatedUser.of(userName));
-    }
-    return create(connection, options);
-  }
-
-  /**
-   * Creates a new DataStore on top of the provided persistence. If a username is provided and
-   * isFromExternalAuth is true then a {@link ClientInfo} will be passed to {@link
-   * Persistence#newConnection(io.stargate.db.ClientInfo)} causing the new connection to have an
-   * external ClientState thus causing authorization to be performed if enabled.
-   *
-   * @param persistence the persistence to use for querying (this method effectively creates a new
-   *     {@link Persistence.Connection} underneath).
-   * @param userName the user name to login for this store. For convenience, if it is {@code null}
-   *     or the empty string, no login attempt is performed (so no authentication must be setup).
-   * @param isFromExternalAuth Whether the request was authenticated using internal Cassandra/DSE
-   *     auth mechanisms or used an external source.
-   * @param options the options for the create data store.
-   * @return the created store.
-   */
-  static DataStore create(
-      Persistence persistence,
-      @Nullable String userName,
-      boolean isFromExternalAuth,
-      @Nonnull DataStoreOptions options) {
-    ClientInfo clientInfo = null;
-    if (!isFromExternalAuth) {
-      // Must have a clientInfo so that an external ClientState is used in order for authorization
-      // to be performed
-      clientInfo = new ClientInfo(new InetSocketAddress("127.0.0.1", 0), null);
-    }
-    return create(persistence, userName, isFromExternalAuth, options, clientInfo);
-  }
-
-  /**
-   * Creates a new internal DataStore on top of the provided persistence.
-   *
-   * <p>A shortcut for {@link #createInternal(Persistence, DataStoreOptions)}.
-   */
-  static DataStore createInternal(Persistence persistence) {
-    return createInternal(persistence, DataStoreOptions.defaults());
-  }
-
-  /**
-   * Creates an internal connection with default options intended to be used for system operations.
-   *
-   * @param persistence the persistence to use for querying (this method effectively creates a new
-   *     {@link Persistence.Connection} underneath).
-   * @return the created store.
-   */
-  static DataStore createInternal(Persistence persistence, DataStoreOptions options) {
-    Persistence.Connection connection = persistence.newConnection();
-    return create(connection, options);
-  }
-
-  /**
-   * Creates a new DataStore on top of the provided persistence.
-   *
-   * <p>A shortcut for {@link #create(Persistence, String, boolean, DataStoreOptions)} with a {@code
-   * null} userName.
-   */
-  static DataStore create(Persistence persistence, DataStoreOptions options) {
-    return create(persistence, null, false, options);
-  }
-
-=======
->>>>>>> d6d40500
   TypedValue.Codec valueCodec();
 
   /** Create a query using the DSL builder. */
