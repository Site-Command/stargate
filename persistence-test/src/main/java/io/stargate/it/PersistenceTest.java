--- conflicted
+++ resolved
@@ -138,11 +138,7 @@
   public void setup(TestInfo testInfo, ClusterConnectionInfo backend) {
     this.backend = backend;
 
-<<<<<<< HEAD
-    dataStore = DataStore.createInternal(persistence());
-=======
     dataStore = new PersistenceDataStoreFactory(persistence()).create();
->>>>>>> d6d40500
     logger.info("{}", dataStore);
 
     Optional<String> name = testInfo.getTestMethod().map(Method::getName);
