--- conflicted
+++ resolved
@@ -56,12 +56,11 @@
    * @param sourceAPI The source api which calls this method.
    * @throws UnauthorizedException An exception relating to the failure to authorize.
    */
-<<<<<<< HEAD
   void authorizeDataRead(
-      AuthenticationPrincipal authenticationPrincipal, String keyspace, String table)
-=======
-  void authorizeDataRead(String token, String keyspace, String table, SourceAPI sourceAPI)
->>>>>>> d8bd4d5f
+      AuthenticationPrincipal authenticationPrincipal,
+      String keyspace,
+      String table,
+      SourceAPI sourceAPI)
       throws UnauthorizedException;
 
   /**
@@ -78,11 +77,11 @@
    * @throws UnauthorizedException An exception relating to the failure to authorize.
    */
   void authorizeDataWrite(
-<<<<<<< HEAD
-      AuthenticationPrincipal authenticationPrincipal, String keyspace, String table, Scope scope)
-=======
-      String token, String keyspace, String table, Scope scope, SourceAPI sourceAPI)
->>>>>>> d8bd4d5f
+      AuthenticationPrincipal authenticationPrincipal,
+      String keyspace,
+      String table,
+      Scope scope,
+      SourceAPI sourceAPI)
       throws UnauthorizedException;
 
   /**
@@ -96,20 +95,12 @@
    * @throws UnauthorizedException An exception relating to the failure to authorize.
    */
   void authorizeDataWrite(
-<<<<<<< HEAD
       AuthenticationPrincipal authenticationPrincipal,
       String keyspace,
       String table,
       List<TypedKeyValue> typedKeyValues,
-      Scope scope)
-=======
-      String token,
-      String keyspace,
-      String table,
-      List<TypedKeyValue> typedKeyValues,
-      Scope scope,
-      SourceAPI sourceAPI)
->>>>>>> d8bd4d5f
+      Scope scope,
+      SourceAPI sourceAPI)
       throws UnauthorizedException;
 
   /**
@@ -123,13 +114,10 @@
    * @throws UnauthorizedException An exception relating to the failure to authorize.
    */
   void authorizeSchemaRead(
-<<<<<<< HEAD
       AuthenticationPrincipal authenticationPrincipal,
       List<String> keyspaceNames,
-      List<String> tableNames)
-=======
-      String token, List<String> keyspaceNames, List<String> tableNames, SourceAPI sourceAPI)
->>>>>>> d8bd4d5f
+      List<String> tableNames,
+      SourceAPI sourceAPI)
       throws UnauthorizedException;
 
   /**
@@ -145,11 +133,11 @@
    * @throws UnauthorizedException An exception relating to the failure to authorize.
    */
   void authorizeSchemaWrite(
-<<<<<<< HEAD
-      AuthenticationPrincipal authenticationPrincipal, String keyspace, String table, Scope scope)
-=======
-      String token, String keyspace, String table, Scope scope, SourceAPI sourceAPI)
->>>>>>> d8bd4d5f
+      AuthenticationPrincipal authenticationPrincipal,
+      String keyspace,
+      String table,
+      Scope scope,
+      SourceAPI sourceAPI)
       throws UnauthorizedException;
 
   /**
@@ -161,12 +149,11 @@
    * @param sourceAPI The source api which calls this method.
    * @throws UnauthorizedException An exception relating to the failure to authorize.
    */
-<<<<<<< HEAD
   void authorizeRoleManagement(
-      AuthenticationPrincipal authenticationPrincipal, String role, Scope scope)
-=======
-  void authorizeRoleManagement(String token, String role, Scope scope, SourceAPI sourceAPI)
->>>>>>> d8bd4d5f
+      AuthenticationPrincipal authenticationPrincipal,
+      String role,
+      Scope scope,
+      SourceAPI sourceAPI)
       throws UnauthorizedException;
 
   /**
@@ -180,11 +167,11 @@
    * @throws UnauthorizedException An exception relating to the failure to authorize.
    */
   void authorizeRoleManagement(
-<<<<<<< HEAD
-      AuthenticationPrincipal authenticationPrincipal, String role, String grantee, Scope scope)
-=======
-      String token, String role, String grantee, Scope scope, SourceAPI sourceAPI)
->>>>>>> d8bd4d5f
+      AuthenticationPrincipal authenticationPrincipal,
+      String role,
+      String grantee,
+      Scope scope,
+      SourceAPI sourceAPI)
       throws UnauthorizedException;
 
   /**
@@ -195,11 +182,8 @@
    * @param sourceAPI The source api which calls this method.
    * @throws UnauthorizedException An exception relating to the failure to authorize.
    */
-<<<<<<< HEAD
-  void authorizeRoleRead(AuthenticationPrincipal authenticationPrincipal, String role)
-=======
-  void authorizeRoleRead(String token, String role, SourceAPI sourceAPI)
->>>>>>> d8bd4d5f
+  void authorizeRoleRead(
+      AuthenticationPrincipal authenticationPrincipal, String role, SourceAPI sourceAPI)
       throws UnauthorizedException;
 
   /**
@@ -213,11 +197,11 @@
    * @throws UnauthorizedException An exception relating to the failure to authorize.
    */
   void authorizePermissionManagement(
-<<<<<<< HEAD
-      AuthenticationPrincipal authenticationPrincipal, String resource, String grantee, Scope scope)
-=======
-      String token, String resource, String grantee, Scope scope, SourceAPI sourceAPI)
->>>>>>> d8bd4d5f
+      AuthenticationPrincipal authenticationPrincipal,
+      String resource,
+      String grantee,
+      Scope scope,
+      SourceAPI sourceAPI)
       throws UnauthorizedException;
 
   /**
@@ -228,10 +212,7 @@
    * @param sourceAPI The source api which calls this method.
    * @throws UnauthorizedException An exception relating to the failure to authorize.
    */
-<<<<<<< HEAD
-  void authorizePermissionRead(AuthenticationPrincipal authenticationPrincipal, String role)
-=======
-  void authorizePermissionRead(String token, String role, SourceAPI sourceAPI)
->>>>>>> d8bd4d5f
+  void authorizePermissionRead(
+      AuthenticationPrincipal authenticationPrincipal, String role, SourceAPI sourceAPI)
       throws UnauthorizedException;
 }