--- conflicted
+++ resolved
@@ -83,20 +83,8 @@
               anyString(),
               any(),
               eq(SourceAPI.GRAPHQL)))
-<<<<<<< HEAD
           .then(i -> actionCaptor.getValue().get());
-      dataStoreCreateMock = mockStatic(DataStore.class);
-      dataStoreCreateMock
-          .when(
-              () ->
-                  DataStore.create(eq(persistence), eq(roleName), dataStoreOptionsCaptor.capture()))
-=======
-          .then(
-              i -> {
-                return actionCaptor.getValue().call();
-              });
       when(dataStoreFactory.create(eq(roleName), dataStoreOptionsCaptor.capture()))
->>>>>>> d6d40500
           .then(
               i -> {
                 DataStore dataStore = mock(DataStore.class);
