--- conflicted
+++ resolved
@@ -20,11 +20,7 @@
 import io.stargate.auth.AuthenticationPrincipal;
 import io.stargate.auth.AuthenticationService;
 import io.stargate.auth.AuthorizationService;
-<<<<<<< HEAD
-=======
 import io.stargate.auth.SourceAPI;
-import io.stargate.auth.StoredCredentials;
->>>>>>> d8bd4d5f
 import io.stargate.db.Parameters;
 import io.stargate.db.Persistence;
 import io.stargate.db.datastore.DataStore;
@@ -85,16 +81,12 @@
       when(authenticationService.validateToken(token)).thenReturn(authenticationPrincipal);
       when(authenticationPrincipal.getRoleName()).thenReturn(roleName);
       when(authorizationService.authorizedDataRead(
-<<<<<<< HEAD
-              actionCaptor.capture(), eq(authenticationPrincipal), anyString(), anyString(), any()))
-=======
               actionCaptor.capture(),
-              eq(token),
+              eq(authenticationPrincipal),
               anyString(),
               anyString(),
               any(),
               eq(SourceAPI.GRAPHQL)))
->>>>>>> d8bd4d5f
           .then(
               i -> {
                 return actionCaptor.getValue().call();
