--- conflicted
+++ resolved
@@ -88,13 +88,7 @@
 
     DataStoreOptions dataStoreOptions =
         DataStoreOptions.builder().defaultParameters(parameters).alwaysPrepareQueries(true).build();
-<<<<<<< HEAD
-    return DataStore.create(persistence, storedCredentials.getRoleName(), dataStoreOptions);
-=======
-    DataStore dataStore =
-        dataStoreFactory.create(storedCredentials.getRoleName(), dataStoreOptions);
-    return get(environment, dataStore);
->>>>>>> d6d40500
+    return dataStoreFactory.create(storedCredentials.getRoleName(), dataStoreOptions);
   }
 
   protected abstract CompletionStage<ResultT> get(
