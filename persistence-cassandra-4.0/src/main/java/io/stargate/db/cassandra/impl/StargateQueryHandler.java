--- conflicted
+++ resolved
@@ -20,11 +20,8 @@
 import io.stargate.auth.AuthenticationPrincipal;
 import io.stargate.auth.AuthorizationService;
 import io.stargate.auth.Scope;
-<<<<<<< HEAD
+import io.stargate.auth.SourceAPI;
 import io.stargate.db.AuthenticatedUser;
-=======
-import io.stargate.auth.SourceAPI;
->>>>>>> d8bd4d5f
 import io.stargate.db.cassandra.impl.interceptors.QueryInterceptor;
 import java.io.ByteArrayInputStream;
 import java.io.IOException;
@@ -245,11 +242,10 @@
 
       try {
         authorization.authorizeDataRead(
-<<<<<<< HEAD
-            authenticationPrincipal, castStatement.keyspace(), castStatement.columnFamily());
-=======
-            authToken, castStatement.keyspace(), castStatement.columnFamily(), SourceAPI.CQL);
->>>>>>> d8bd4d5f
+            authenticationPrincipal,
+            castStatement.keyspace(),
+            castStatement.columnFamily(),
+            SourceAPI.CQL);
       } catch (io.stargate.auth.UnauthorizedException e) {
         throw new UnauthorizedException(
             String.format(
@@ -275,18 +271,11 @@
 
       try {
         authorization.authorizeDataWrite(
-<<<<<<< HEAD
             authenticationPrincipal,
-            castStatement.keyspace(),
-            castStatement.name(),
-            Scope.TRUNCATE);
-=======
-            authToken,
             castStatement.keyspace(),
             castStatement.name(),
             Scope.TRUNCATE,
             SourceAPI.CQL);
->>>>>>> d8bd4d5f
       } catch (io.stargate.auth.UnauthorizedException e) {
         throw new UnauthorizedException(
             String.format(
@@ -342,11 +331,11 @@
 
     try {
       authorization.authorizeDataWrite(
-<<<<<<< HEAD
-          authenticationPrincipal, castStatement.keyspace(), castStatement.columnFamily(), scope);
-=======
-          authToken, castStatement.keyspace(), castStatement.columnFamily(), scope, SourceAPI.CQL);
->>>>>>> d8bd4d5f
+          authenticationPrincipal,
+          castStatement.keyspace(),
+          castStatement.columnFamily(),
+          scope,
+          SourceAPI.CQL);
     } catch (io.stargate.auth.UnauthorizedException e) {
       throw new UnauthorizedException(
           String.format(
@@ -380,11 +369,8 @@
           role);
 
       try {
-<<<<<<< HEAD
-        authorization.authorizeRoleManagement(authenticationPrincipal, role, grantee, scope);
-=======
-        authorization.authorizeRoleManagement(authToken, role, grantee, scope, SourceAPI.CQL);
->>>>>>> d8bd4d5f
+        authorization.authorizeRoleManagement(
+            authenticationPrincipal, role, grantee, scope, SourceAPI.CQL);
       } catch (io.stargate.auth.UnauthorizedException e) {
         throw new UnauthorizedException(
             String.format("Missing correct permission on role %s", role), e);
@@ -413,11 +399,7 @@
         role);
 
     try {
-<<<<<<< HEAD
-      authorization.authorizeRoleManagement(authenticationPrincipal, role, scope);
-=======
-      authorization.authorizeRoleManagement(authToken, role, scope, SourceAPI.CQL);
->>>>>>> d8bd4d5f
+      authorization.authorizeRoleManagement(authenticationPrincipal, role, scope, SourceAPI.CQL);
     } catch (io.stargate.auth.UnauthorizedException e) {
       throw new UnauthorizedException(
           String.format("Missing correct permission on role %s", role), e);
@@ -446,11 +428,7 @@
 
       try {
         authorization.authorizePermissionManagement(
-<<<<<<< HEAD
-            authenticationPrincipal, resource, grantee, scope);
-=======
-            authToken, resource, grantee, scope, SourceAPI.CQL);
->>>>>>> d8bd4d5f
+            authenticationPrincipal, resource, grantee, scope, SourceAPI.CQL);
       } catch (io.stargate.auth.UnauthorizedException e) {
         throw new UnauthorizedException(
             String.format("Missing correct permission on role %s", resource), e);
@@ -467,11 +445,7 @@
           role);
 
       try {
-<<<<<<< HEAD
-        authorization.authorizeRoleRead(authenticationPrincipal, role);
-=======
-        authorization.authorizeRoleRead(authToken, role, SourceAPI.CQL);
->>>>>>> d8bd4d5f
+        authorization.authorizeRoleRead(authenticationPrincipal, role, SourceAPI.CQL);
       } catch (io.stargate.auth.UnauthorizedException e) {
         throw new UnauthorizedException(
             String.format("Missing correct permission on role %s", role), e);
@@ -488,11 +462,7 @@
           role);
 
       try {
-<<<<<<< HEAD
-        authorization.authorizePermissionRead(authenticationPrincipal, role);
-=======
-        authorization.authorizePermissionRead(authToken, role, SourceAPI.CQL);
->>>>>>> d8bd4d5f
+        authorization.authorizePermissionRead(authenticationPrincipal, role, SourceAPI.CQL);
       } catch (io.stargate.auth.UnauthorizedException e) {
         throw new UnauthorizedException(
             String.format("Missing correct permission on role %s", role), e);
@@ -650,11 +620,8 @@
         tableName);
 
     try {
-<<<<<<< HEAD
-      authorization.authorizeSchemaWrite(authenticationPrincipal, keyspaceName, tableName, scope);
-=======
-      authorization.authorizeSchemaWrite(authToken, keyspaceName, tableName, scope, SourceAPI.CQL);
->>>>>>> d8bd4d5f
+      authorization.authorizeSchemaWrite(
+          authenticationPrincipal, keyspaceName, tableName, scope, SourceAPI.CQL);
     } catch (io.stargate.auth.UnauthorizedException e) {
       throw new UnauthorizedException(
           String.format(
