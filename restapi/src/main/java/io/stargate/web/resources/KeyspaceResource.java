--- conflicted
+++ resolved
@@ -16,11 +16,7 @@
 package io.stargate.web.resources;
 
 import com.codahale.metrics.annotation.Timed;
-<<<<<<< HEAD
-=======
 import io.stargate.auth.SourceAPI;
-import io.stargate.db.datastore.DataStore;
->>>>>>> d8bd4d5f
 import io.swagger.annotations.Api;
 import io.swagger.annotations.ApiOperation;
 import io.swagger.annotations.ApiParam;
@@ -74,16 +70,13 @@
         () -> {
           AuthenticatedDB authenticatedDB = db.getDataStoreForToken(token);
 
-<<<<<<< HEAD
           List<String> keyspaceNames = authenticatedDB.getDataStore().schema().keyspaceNames();
           db.getAuthorizationService()
               .authorizeSchemaRead(
-                  authenticatedDB.getAuthenticationPrincipal(), keyspaceNames, null);
-=======
-          List<String> keyspaceNames = localDB.schema().keyspaceNames();
-          db.getAuthorizationService()
-              .authorizeSchemaRead(token, keyspaceNames, null, SourceAPI.REST);
->>>>>>> d8bd4d5f
+                  authenticatedDB.getAuthenticationPrincipal(),
+                  keyspaceNames,
+                  null,
+                  SourceAPI.REST);
           return Response.status(Response.Status.OK).entity(keyspaceNames).build();
         });
   }
