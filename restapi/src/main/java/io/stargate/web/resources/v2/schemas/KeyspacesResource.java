--- conflicted
+++ resolved
@@ -18,11 +18,7 @@
 import com.codahale.metrics.annotation.Timed;
 import com.fasterxml.jackson.databind.ObjectMapper;
 import io.stargate.auth.Scope;
-<<<<<<< HEAD
-=======
 import io.stargate.auth.SourceAPI;
-import io.stargate.db.datastore.DataStore;
->>>>>>> d8bd4d5f
 import io.stargate.db.query.builder.Replication;
 import io.stargate.web.models.Datacenter;
 import io.stargate.web.models.Error;
@@ -143,13 +139,10 @@
           AuthenticatedDB authenticatedDB = db.getDataStoreForToken(token);
           db.getAuthorizationService()
               .authorizeSchemaRead(
-<<<<<<< HEAD
                   authenticatedDB.getAuthenticationPrincipal(),
                   Collections.singletonList(keyspaceName),
-                  null);
-=======
-                  token, Collections.singletonList(keyspaceName), null, SourceAPI.REST);
->>>>>>> d8bd4d5f
+                  null,
+                  SourceAPI.REST);
 
           io.stargate.db.schema.Keyspace keyspace = authenticatedDB.getKeyspace(keyspaceName);
           if (keyspace == null) {
@@ -218,12 +211,12 @@
 
           String keyspaceName = (String) requestBody.get("name");
           db.getAuthorizationService()
-<<<<<<< HEAD
               .authorizeSchemaWrite(
-                  authenticatedDB.getAuthenticationPrincipal(), keyspaceName, null, Scope.CREATE);
-=======
-              .authorizeSchemaWrite(token, keyspaceName, null, Scope.CREATE, SourceAPI.REST);
->>>>>>> d8bd4d5f
+                  authenticatedDB.getAuthenticationPrincipal(),
+                  keyspaceName,
+                  null,
+                  Scope.CREATE,
+                  SourceAPI.REST);
 
           Replication replication;
           if (requestBody.containsKey("datacenters")) {
@@ -284,12 +277,12 @@
           AuthenticatedDB authenticatedDB = db.getDataStoreForToken(token);
 
           db.getAuthorizationService()
-<<<<<<< HEAD
               .authorizeSchemaWrite(
-                  authenticatedDB.getAuthenticationPrincipal(), keyspaceName, null, Scope.DROP);
-=======
-              .authorizeSchemaWrite(token, keyspaceName, null, Scope.DROP, SourceAPI.REST);
->>>>>>> d8bd4d5f
+                  authenticatedDB.getAuthenticationPrincipal(),
+                  keyspaceName,
+                  null,
+                  Scope.DROP,
+                  SourceAPI.REST);
 
           authenticatedDB
               .getDataStore()
