--- conflicted
+++ resolved
@@ -1,28 +1,14 @@
 package io.stargate.db.dse.impl;
 
 import com.datastax.bdp.db.nodes.virtual.NodesSystemViews;
-<<<<<<< HEAD
-import com.datastax.bdp.db.nodes.virtual.PeersSystemView;
 import org.apache.cassandra.db.virtual.DataSet;
 
 public class StargatePeersView extends StargateNodeView {
   StargatePeersView() {
-    super(NodesSystemViews.virtualFromLegacy(NodesSystemViews.Peers, PeersSystemView.NAME));
+    super(
+        StargateSystemKeyspace.virtualFromLegacy(
+            NodesSystemViews.Peers, StargateSystemKeyspace.PEERS_TABLE_NAME));
   }
-=======
-
-public class StargatePeersView extends StargateNodeView
-{
-    StargatePeersView()
-    {
-        super(StargateSystemKeyspace.virtualFromLegacy(NodesSystemViews.Peers, StargateSystemKeyspace.PEERS_TABLE_NAME));
-    }
-
-    @Override
-    public DataSet data()
-    {
-        DataSet result = newDataSet();
->>>>>>> c8e58b96
 
   @Override
   public DataSet data() {
